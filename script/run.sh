--- conflicted
+++ resolved
@@ -1,35 +1,20 @@
-NAMES=(chien jenny wenhao niklas hanhu ratna simon xiaoheng)
+NAMES=(zhihan)
 for name in "${NAMES[@]}"; do
-    cp data/raw/*"$name"*refined*py data/clean
+    cp data/raw/*"$name"*py data/clean
 done
 flake8 data/clean/*.py --select=E9,F63,F7,F82 --show-source --statistics
 python script/parse.py
 
 for name in "${NAMES[@]}"; do
-<<<<<<< HEAD
-    for file in data/processed/*"$name"*refined*wo_doc.py; do
-        if pytest "$file"; then
-            # Increment the count on successful pytest
-            count=$((count + 1))
-        else
-=======
 
     for file in data/processed/*"$name"*wo_doc.py; do
 
         if ! pytest "$file"; then
->>>>>>> b1d0a69a
             echo "Pytest failed on $file, stopping..."
             exit 1
         fi
     done
 
-<<<<<<< HEAD
-    for file in data/processed/*"$name"*refined*w_doc.py; do
-        if pytest --doctest-modules "$file"; then
-            # Increment the count on successful pytest
-            count=$((count + 1))
-        else
-=======
     for file in data/processed/*"$name"*w_doc.py; do
         # check skip any file with "f_2248_hanhu" inside
         if [[ "$file" == *"f_2248_hanhu"* ]]; then
@@ -37,7 +22,6 @@
         fi
 
         if ! pytest --doctest-modules "$file"; then
->>>>>>> b1d0a69a
             echo "Pytest failed on $file, stopping..."
             exit 1
         fi
